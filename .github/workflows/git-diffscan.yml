# This workflow runs on Pull Requests opened against MAIN.
# It will scan the incoming HEAD branch with Workbench.
# If Pending IDs or Policy Violations are found, the PR will be blocked.

name: Scan Diff of Incoming PRs

on: 
  pull_request:
    branches: 
      - main

jobs:
  workbench-scan:
    runs-on: ubuntu-latest
    env:
      WORKBENCH_URL: ${{ secrets.WORKBENCH_URL }}
      WORKBENCH_USER: ${{ secrets.WORKBENCH_USER }}
      WORKBENCH_TOKEN: ${{ secrets.WORKBENCH_TOKEN }}

    steps:
      - name: Checkout Workbench CLI
        uses: actions/checkout@v4
        with: 
          repository: tomgonzo/workbench-cli
          path: fossid-tools

      - name: Install Workbench CLI
        run: pip install ./fossid-tools

      - name: Checkout Target Repo
        uses: actions/checkout@v4
        with:
          path: target-repo
          fetch-depth: 0 # Fetch all history for all branches and tags

<<<<<<< HEAD
      - name: Fetch Base Branch
        working-directory: target-repo
        run: |
          git fetch origin ${{ github.base_ref }}:${{ github.base_ref }}
          git branch -a

=======
>>>>>>> 5616035c
      - name: Scan Files Changed by PR
        working-directory: target-repo
        run: |
          workbench-cli scan-git-diff \
            --project-name $GITHUB_REPOSITORY \
            --scan-name Diff-$GITHUB_HEAD_REF \
            --base-ref $GITHUB_BASE_REF \
            --compare-ref $GITHUB_HEAD_REF \
            --run-dependency-analysis \
            --autoid-file-licenses \
            --autoid-file-copyrights \
            --id-reuse \
            --id-reuse-type project \
            --id-reuse-source $GITHUB_REPOSITORY \
            --no-wait \
            --show-scan-metrics

      - name: Evaluate Gates
        run: |
          workbench-cli evaluate-gates \
          --project-name $GITHUB_REPOSITORY \
          --scan-name Diff-$GITHUB_HEAD_REF \
          --fail-on-pending \
          --fail-on-policy<|MERGE_RESOLUTION|>--- conflicted
+++ resolved
@@ -33,15 +33,12 @@
           path: target-repo
           fetch-depth: 0 # Fetch all history for all branches and tags
 
-<<<<<<< HEAD
       - name: Fetch Base Branch
         working-directory: target-repo
         run: |
           git fetch origin ${{ github.base_ref }}:${{ github.base_ref }}
           git branch -a
 
-=======
->>>>>>> 5616035c
       - name: Scan Files Changed by PR
         working-directory: target-repo
         run: |
